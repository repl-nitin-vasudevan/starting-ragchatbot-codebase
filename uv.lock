--- conflicted
+++ resolved
@@ -1706,12 +1706,9 @@
 
 [package.dev-dependencies]
 dev = [
-<<<<<<< HEAD
     { name = "black" },
+    { name = "httpx" },
     { name = "mypy" },
-=======
-    { name = "httpx" },
->>>>>>> 51bd8a39
     { name = "pytest" },
     { name = "ruff" },
 ]
@@ -1729,15 +1726,11 @@
 
 [package.metadata.requires-dev]
 dev = [
-<<<<<<< HEAD
     { name = "black", specifier = ">=25.9.0" },
+    { name = "httpx", specifier = ">=0.27.0" },
     { name = "mypy", specifier = ">=1.18.2" },
     { name = "pytest", specifier = ">=8.4.2" },
     { name = "ruff", specifier = ">=0.14.0" },
-=======
-    { name = "httpx", specifier = ">=0.27.0" },
-    { name = "pytest", specifier = ">=8.4.2" },
->>>>>>> 51bd8a39
 ]
 
 [[package]]
